[build-system]
requires = ["poetry-core"]
build-backend = "poetry.core.masonry.api"

[tool.poetry]
name = "egon-server"
version = "0.0.0"  # Version is set dynamically by the CI tool on publication
authors = ["Daniel Perrefort", ]
readme = "README.md"
description = "The Egon server."
homepage = "https://github.com/Egon-Framework/status-server"
repository = "https://github.com/Egon-Framework/status-server"
documentation = "https://github.com/Egon-Framework/status-server"
keywords = ["egon", "egon-framework", "status", "server", "api"]
classifiers = [
    "Environment :: Console",
    "Intended Audience :: Developers",
    "Natural Language :: English",
    "Operating System :: OS Independent",
    "Programming Language :: Python",
    "Programming Language :: Python :: 3",
    "Typing :: Typed"
]

[tool.poetry.scripts]
egon-server = "egon_server.__main__:main"

[tool.poetry.dependencies]
python = "^3.8"
sqlalchemy = "^2.0.4"
pydantic = "^1.10.5"
asyncpg = "^0.27.0"
fastapi-restful = "^0.4.3"
<<<<<<< HEAD
fastapi = "^0.92.0"
uvicorn = "^0.22.0"
=======
fastapi = "^0.95.1"
uvicorn = "^0.20.0"
>>>>>>> d56a1d92
alembic = "^1.9.4"
requests = "^2.28.2"

[tool.poetry.group.tests]
optional = true

[tool.poetry.group.tests.dependencies]
coverage = "*"<|MERGE_RESOLUTION|>--- conflicted
+++ resolved
@@ -31,13 +31,8 @@
 pydantic = "^1.10.5"
 asyncpg = "^0.27.0"
 fastapi-restful = "^0.4.3"
-<<<<<<< HEAD
-fastapi = "^0.92.0"
+fastapi = "^0.95.1"
 uvicorn = "^0.22.0"
-=======
-fastapi = "^0.95.1"
-uvicorn = "^0.20.0"
->>>>>>> d56a1d92
 alembic = "^1.9.4"
 requests = "^2.28.2"
 
