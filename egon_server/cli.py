--- conflicted
+++ resolved
@@ -69,11 +69,12 @@
         """
 
         DBConnection.configure(url=cls.settings.get_db_uri())
-<<<<<<< HEAD
-        uvicorn.run(app, host=host, port=port, workers=workers, log_config=cls.settings.get_log_settings())
-=======
-        uvicorn.run('egon_server.cli:Application.app', host=host, port=port, workers=workers)
->>>>>>> 7d3c9515
+        uvicorn.run(
+            app='egon_server.cli:Application.app',
+            host=host,
+            port=port,
+            workers=workers,
+            log_config=cls.settings.get_log_settings())
 
     @classmethod
     def execute(cls) -> None:
