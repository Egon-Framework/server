"""The application command line interface."""

from argparse import ArgumentParser
from pathlib import Path

import uvicorn
from alembic import config, command

from . import __version__
from .api import AppFactory
from .orm import __db_version__, DBConnection
from .settings import Settings

DEFAULT_HOST = 'localhost'
DEFAULT_PORT = 5000
MIGRATIONS_DIR = Path(__file__).parent / 'migrations'


class Parser(ArgumentParser):
    """Defines the command line interface and handles command line argument parsing"""

    def __init__(self) -> None:
        """Define the command line interface"""

        super().__init__(prog='egon-server', description='Administrative utility for the Egon API server.')
        self.add_argument('--version', action='version', version=__version__)
        subparsers = self.add_subparsers(parser_class=ArgumentParser, required=True)

        migrate = subparsers.add_parser('migrate', description='Migrate the database schema to the latest version.')
        migrate.set_defaults(action=Application.migrate_db)

        serve = subparsers.add_parser('serve', description='Launch a new API server instance.')
        serve.set_defaults(action=Application.serve_api)
        serve.add_argument('--host', type=str, default=DEFAULT_HOST, help='the hostname to listen on')
        serve.add_argument('--port', type=int, default=DEFAULT_PORT, help='the port of the webserver')


class Application:
    """Entry point for instantiating and executing the application"""

<<<<<<< HEAD
    @staticmethod
    def __initialize_error_handling(app: Flask) -> None:
        """Initialize custom flask error handling

        Args:
            app: The Flask application to initialize
        """

        @app.errorhandler(404)
        @app.errorhandler(500)
        def page_not_found(error: HTTPException) -> Response:
            """Return a 404 error as a JSON response"""

            return jsonify({'error': error.code, 'message': error.name})

    @staticmethod
    def __initialize_db(app: Flask) -> None:
        """Initialize database connection settings for a flask application

        Args:
            app: The Flask application to initialize
        """

        app.config['SQLALCHEMY_DATABASE_URI'] = Settings().get_db_uri()
        db.init_app(app)

    @staticmethod
    def __initialize_alembic(app: Flask) -> None:
        """Initialize alembic functionality for a flask application

        Args:
            app: The Flask application to initialize
        """

        # Make sure alembic identifies migration scripts in the correct location
        Alembic(app, run_mkdir=False).init_app(app)
        app.config['ALEMBIC']['script_location'] = str(MIGRATIONS_DIR)

    @classmethod
    def _initialize_app(cls, app: Flask) -> None:
        """Initialize a new flask application

        Args:
            app: The Flask application to initialize
        """

        cls.__initialize_db(app)
        cls.__initialize_alembic(app)
        cls.__initialize_error_handling(app)
=======
    settings = Settings()
>>>>>>> 9ddd4fad

    @classmethod
    def migrate_db(cls, schema_version: str = __db_version__) -> None:
        """Migrate the application database to the current schema

        Args:
            schema_version: The schema version to migrate to
        """

        alembic_cfg = config.Config()
        alembic_cfg.set_main_option('script_location', str(MIGRATIONS_DIR))
        alembic_cfg.set_main_option('sqlalchemy.url', cls.settings.get_db_uri())

        # Upgrade/downgrade commands are null if the destination version is
        # below/above the current revision
        command.upgrade(alembic_cfg, schema_version)
        command.downgrade(alembic_cfg, schema_version)

    @classmethod
    def serve_api(cls, host: str = DEFAULT_HOST, port: int = DEFAULT_PORT) -> None:
        """Launch the API web server on the given host and port

        Args:
            host: the hostname to listen on
            port: the port of the webserver
        """

        app = AppFactory()
        DBConnection.configure(url=cls.settings.get_db_uri())
        uvicorn.run(app, host=host, port=port)

    @classmethod
    def execute(cls) -> None:
        """Parse command line arguments and run the application"""

        parser = Parser()
        args = vars(parser.parse_args())
        action = args.pop('action')
        action(**args)<|MERGE_RESOLUTION|>--- conflicted
+++ resolved
@@ -38,59 +38,7 @@
 class Application:
     """Entry point for instantiating and executing the application"""
 
-<<<<<<< HEAD
-    @staticmethod
-    def __initialize_error_handling(app: Flask) -> None:
-        """Initialize custom flask error handling
-
-        Args:
-            app: The Flask application to initialize
-        """
-
-        @app.errorhandler(404)
-        @app.errorhandler(500)
-        def page_not_found(error: HTTPException) -> Response:
-            """Return a 404 error as a JSON response"""
-
-            return jsonify({'error': error.code, 'message': error.name})
-
-    @staticmethod
-    def __initialize_db(app: Flask) -> None:
-        """Initialize database connection settings for a flask application
-
-        Args:
-            app: The Flask application to initialize
-        """
-
-        app.config['SQLALCHEMY_DATABASE_URI'] = Settings().get_db_uri()
-        db.init_app(app)
-
-    @staticmethod
-    def __initialize_alembic(app: Flask) -> None:
-        """Initialize alembic functionality for a flask application
-
-        Args:
-            app: The Flask application to initialize
-        """
-
-        # Make sure alembic identifies migration scripts in the correct location
-        Alembic(app, run_mkdir=False).init_app(app)
-        app.config['ALEMBIC']['script_location'] = str(MIGRATIONS_DIR)
-
-    @classmethod
-    def _initialize_app(cls, app: Flask) -> None:
-        """Initialize a new flask application
-
-        Args:
-            app: The Flask application to initialize
-        """
-
-        cls.__initialize_db(app)
-        cls.__initialize_alembic(app)
-        cls.__initialize_error_handling(app)
-=======
     settings = Settings()
->>>>>>> 9ddd4fad
 
     @classmethod
     def migrate_db(cls, schema_version: str = __db_version__) -> None:
