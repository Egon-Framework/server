--- conflicted
+++ resolved
@@ -69,11 +69,7 @@
 
         app = AppFactory()
         DBConnection.configure(url=cls.settings.get_db_uri())
-<<<<<<< HEAD
-        uvicorn.run(app, host=host, port=port, log_config=cls.settings.get_log_settings())
-=======
-        uvicorn.run(app, host=host, port=port, workers=workers)
->>>>>>> 51db5ffa
+        uvicorn.run(app, host=host, port=port, workers=workers, log_config=cls.settings.get_log_settings())
 
     @classmethod
     def execute(cls) -> None:
